--- conflicted
+++ resolved
@@ -1386,295 +1386,6 @@
         }
     }
 
-<<<<<<< HEAD
-    public class RuinedLand
-    {
-        private const int TextureSize = 128;
-        private readonly float width;
-        private readonly float height;
-        private readonly FogMask fogOfWar;
-        private readonly GameWorld world;
-        private readonly Texture2D ruinedTexture;
-        private Texture2D finalTexture;
-        private Texture2D currentTexture;
-        private readonly Texture2D glowTexture;
-        private readonly RenderTarget2D currentCanvas;
-        private readonly RenderTarget2D finalCanvas;
-        private BaseLandscape.Layer layer;
-        private readonly GraphicsDevice graphics;
-        private readonly Graphics2D graphics2D;
-        private readonly SpriteBatch sprite;
-        private Rectangle textureRectangle;
-        private readonly VertexPositionTexture[] vertices;
-
-        private struct Region
-        {
-            public float Radius;
-            public Vector2 Position;
-        }
-
-        private readonly List<Region> ruinedAreas = new();
-
-        /// <summary>
-        /// Overlapped points.
-        /// </summary>
-        private readonly bool[] overlapped;
-
-        /// <summary>
-        /// Gets the whether the specified point is in the fog of war.
-        /// </summary>
-        public bool Contains(float x, float y)
-        {
-            return x > 0 && y > 0 && x < width && y < height
-&& overlapped[TextureSize * (int)(TextureSize * y / height) + (int)(TextureSize * x / width)];
-        }
-
-        /// <summary>
-        /// There's only one ruinedland right now.
-        /// </summary>
-        public static RuinedLand Create(BaseGame game, GameWorld world, FogMask fogOfWar)
-        {
-            if (Singleton == null)
-            {
-                Singleton = new RuinedLand(game, world, fogOfWar);
-            }
-            else if (world != Singleton.world || fogOfWar != Singleton.fogOfWar)
-            {
-                throw new ArgumentException();
-            }
-
-            return Singleton;
-        }
-
-        public static RuinedLand Singleton { get; private set; }
-
-        /// <summary>
-        /// Creates a new ruined land.
-        /// </summary>
-        private RuinedLand(BaseGame game, GameWorld world, FogMask fogOfWar)
-        {
-            if (game == null || world == null || fogOfWar == null)
-            {
-                throw new ArgumentNullException();
-            }
-
-            // Store the values
-            this.fogOfWar = fogOfWar;
-            this.world = world;
-
-            // Initialization
-            graphics2D = game.Graphics2D;
-            graphics = game.GraphicsDevice;
-            width = world.Landscape.Size.X;
-            height = world.Landscape.Size.Y;
-            overlapped = new bool[TextureSize * TextureSize];
-            sprite = new SpriteBatch(graphics);
-            textureRectangle = new Rectangle(0, 0, TextureSize, TextureSize);
-
-            // Create textures & render targets
-            ruinedTexture = game.Content.Load<Texture2D>("Landscapes/Ruined");
-            glowTexture = game.Content.Load<Texture2D>("Textures/Glow");
-
-            var depthFormat = game.GraphicsDevice.PresentationParameters.DepthStencilFormat;
-            currentCanvas = new RenderTarget2D(game.GraphicsDevice, TextureSize, TextureSize, false, SurfaceFormat.Color, depthFormat);
-            finalCanvas = new RenderTarget2D(game.GraphicsDevice, TextureSize, TextureSize, false, SurfaceFormat.Color, depthFormat);
-
-            vertices = new VertexPositionTexture[4]
-            {
-                new VertexPositionTexture(new Vector3(-1, -1, 0), new Vector2(0, 1)),
-                new VertexPositionTexture(new Vector3(-1, 1, 0), new Vector2(0, 0)),
-                new VertexPositionTexture(new Vector3(1, -1, 0), new Vector2(1, 1)),
-                new VertexPositionTexture(new Vector3(1, 1, 0), new Vector2(1, 0)),
-            };
-
-            // Refresh
-            Refresh();
-
-            // Draw the current texture on to the final texture
-            Draw();
-        }
-
-        /// <summary>
-        /// Adds a new ruined region.
-        /// </summary>
-        public void AddRuinedRegion(float radius, float x, float y)
-        {
-            Region entry;
-
-            entry.Radius = radius;
-            entry.Position.X = x;
-            entry.Position.Y = y;
-
-            ruinedAreas.Add(entry);
-        }
-
-        public void Refresh()
-        {
-            if (layer == null || !world.Landscape.Layers.Contains(layer))
-            {
-                // Create a new layer on the landscape
-                layer = new BaseLandscape.Layer
-                {
-                    ColorTexture = ruinedTexture,
-                    AlphaTexture = finalTexture,
-                };
-                world.Landscape.Layers.Add(layer);
-            }
-
-            foreach (Player player in Player.AllPlayers)
-            {
-                if (player.Race == Race.Steamer)
-                {
-                    foreach (GameObject o in player.EnumerateObjects())
-                    {
-                        if (o is Building)
-                        {
-                            AddRuinedRegion(o.ViewDistance * 0.8f, o.Position.X,
-                                                                   o.Position.Y);
-                        }
-                    }
-                }
-            }
-
-            UpdateOverlapped();
-            RefreshTexture();
-        }
-
-        /// <summary>
-        /// Refresh the ruined region. All regions added previously are removed.
-        /// </summary>
-        public void RefreshTexture()
-        {
-            // Draw all ruined regions
-            graphics.PushRenderTarget(currentCanvas);
-            graphics.Clear(Color.Black);
-
-            // Draw glows
-            sprite.Begin(SpriteSortMode.Immediate, BlendState.Additive);
-
-            Rectangle destination;
-            foreach (Region entry in ruinedAreas)
-            {
-                destination.X = (int)(TextureSize * (entry.Position.X - entry.Radius) / width);
-                destination.Y = (int)(TextureSize * (entry.Position.Y - entry.Radius) / height);
-                destination.Width = (int)(TextureSize * entry.Radius * 2 / width);
-                destination.Height = (int)(TextureSize * entry.Radius * 2 / height);
-
-                // Draw the glow texture
-                sprite.Draw(glowTexture, destination, Color.White);
-            }
-
-            sprite.End();
-
-            // Draw discovered area texture without clearing it
-            graphics.PopRenderTarget();
-
-            // Retrieve new alpha texture
-            currentTexture = currentCanvas;
-
-            // Clear visible areas
-            ruinedAreas.Clear();
-        }
-
-        /// <summary>
-        /// Draw the landscape.
-        /// </summary>
-        public void Draw()
-        {
-            if (fogOfWar == null || fogOfWar.Current == null)
-            {
-                return;
-            }
-
-            // Draw all ruined regions
-            graphics.PushRenderTarget(finalCanvas);
-            graphics.Clear(Color.Black);
-
-            if (finalTexture != null)
-            {
-                sprite.Begin(SpriteSortMode.Immediate, BlendState.Opaque);
-                sprite.Draw(finalTexture, textureRectangle, Color.White);
-                sprite.End();
-            }
-
-            graphics.SetRenderState();
-
-            // Draw final textures
-            Effect effect = graphics2D.Effect;
-
-            effect.Parameters["BasicTexture"].SetValue(currentTexture);
-            effect.Parameters["OverlayTexture"].SetValue(fogOfWar.Current);
-            effect.CurrentTechnique = effect.Techniques["RuinedLand"];
-
-            effect.CurrentTechnique.Passes[0].Apply();
-
-            graphics.DrawUserPrimitives(PrimitiveType.TriangleStrip, vertices, 0, 2);
-
-            graphics.PopRenderTarget();
-
-            // Retrieve new alpha texture
-            finalTexture = finalCanvas;
-            layer.AlphaTexture = finalTexture;
-        }
-
-        private void UpdateOverlapped()
-        {
-            for (var i = 0; i < overlapped.Length; i++)
-            {
-                overlapped[i] = false;
-            }
-
-            var CellWidth = width / TextureSize;
-            var CellHeight = height / TextureSize;
-
-            foreach (Region entry in ruinedAreas)
-            {
-                var minX = (int)(TextureSize * (entry.Position.X - entry.Radius) / width);
-                var minY = (int)(TextureSize * (entry.Position.Y - entry.Radius) / height);
-                var maxX = (int)(TextureSize * (entry.Position.X + entry.Radius) / width) + 1;
-                var maxY = (int)(TextureSize * (entry.Position.Y + entry.Radius) / height) + 1;
-
-                if (minX < 0)
-                {
-                    minX = 0;
-                }
-
-                if (minY < 0)
-                {
-                    minY = 0;
-                }
-
-                if (maxX >= TextureSize)
-                {
-                    maxX = TextureSize - 1;
-                }
-
-                if (maxY >= TextureSize)
-                {
-                    maxY = TextureSize - 1;
-                }
-
-                for (var y = minY; y <= maxY; y++)
-                {
-                    for (var x = minX; x <= maxX; x++)
-                    {
-                        Vector2 v;
-
-                        v.X = x * CellWidth + CellWidth / 2 - entry.Position.X;
-                        v.Y = y * CellHeight + CellHeight / 2 - entry.Position.Y;
-
-                        if (v.LengthSquared() <= entry.Radius * entry.Radius)
-                        {
-                            overlapped[y * TextureSize + x] = true;
-                        }
-                    }
-                }
-            }
-        }
-    }
-
-=======
->>>>>>> 271882b5
     public interface IProjectile
     {
         event EventHandler Hit;
