--- conflicted
+++ resolved
@@ -24,14 +24,9 @@
     private Point _selectStart, _selectEnd;
     private PathGridFlowField? _flowField;
 
-<<<<<<< HEAD
     private TextureLoader _textureLoader = default!;
     private SpriteBatch _spriteBatch = default!;
-=======
-    private TextureLoader _textureLoader;
-    private SpriteBatch _spriteBatch;
-    private ImGuiRenderer _imguiRenderer;
->>>>>>> 4d691b60
+    private ImGuiRenderer _imguiRenderer = default!;
 
     public MoveSandbox()
     {
@@ -133,16 +128,10 @@
     {
         GraphicsDevice.Clear(Color.White);
 
-<<<<<<< HEAD
         var arrow = _textureLoader.LoadTexture("data/unit.svg");
         var selection = _textureLoader.LoadTexture("data/pixel.svg");
-=======
+
         _imguiRenderer.Begin();
-
-        var arrow = _textureLoader.LoadTexture("data/arrow.svg");
-        var selection = _textureLoader.LoadTexture("data/selection.svg");
->>>>>>> 4d691b60
-
         _spriteBatch.Begin();
 
         DrawGrid(_grid);
@@ -186,6 +175,7 @@
         }
 
         _spriteBatch.End();
+        _imguiRenderer.End();
 
         void DrawLine(Vector2 a, Vector2 b, float width, Color color)
         {
@@ -224,7 +214,6 @@
             }
         }
 
-<<<<<<< HEAD
         void DrawFlowField(PathGridFlowField flowfield)
         {
             var arrow = _textureLoader.LoadTexture("data/arrow.svg");
@@ -252,17 +241,6 @@
                     default);
             }
         }
-=======
-        _spriteBatch.End();
-
-        DrawUI();
-        _imguiRenderer.End();
-    }
-
-    private void DrawUI()
-    {
-        Text("Oblivate");
->>>>>>> 4d691b60
     }
 
     private Rectangle GetSelectionRectangle()
