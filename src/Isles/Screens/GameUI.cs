--- conflicted
+++ resolved
@@ -909,55 +909,6 @@
             profileNextX = ProfileBaseX;
         }
 
-<<<<<<< HEAD
-        private readonly Random rand = new();
-        private Vector2 randomOffset;
-
-        private void DrawDisappear(GameTime gameTime)
-        {
-            if (startTime == 0)
-            {
-                startTime = gameTime.TotalGameTime.TotalSeconds;
-            }
-
-            if (gameTime.TotalGameTime.TotalSeconds > startTime + DisappearingTime)
-            {
-                return;
-            }
-
-            // Draw the background image.
-            SpriteBatch spriteBatch = Display.Sprite;
-
-            // Begin the sprite batch.
-            spriteBatch.Begin(SpriteSortMode.Immediate, BlendState.AlphaBlend);
-
-            game.GraphicsDevice.Textures[1] = distortion;
-
-            // Set an effect parameter to make our overlay
-            // texture scroll in a giant circle.
-            disappearEffect.Parameters["OverlayScroll"].SetValue(MoveInCircle(gameTime, 1));
-
-            disappearEffect.Parameters["Offset"].SetValue(MoveInCircle(gameTime, 0.2) + randomOffset);
-
-            disappearEffect.Parameters["Intensity"].SetValue(MoveInCircle(gameTime, 0.6).Y);
-
-            // Begin the custom effect.
-            disappearEffect.CurrentTechnique.Passes[0].Apply();
-
-            // Draw the sprite, passing the fade amount as the
-            // alpha of the SpriteBatch.Draw color parameter.
-            var fade = (byte)Pulsate(gameTime);
-            spriteBatch.Draw(LoadingDisplayFinished, Display.DestinationRectangle,
-                                new Rectangle(0, 0, LoadingDisplayFinished.Width, LoadingDisplayFinished.Height),
-                             // MoveInCircle(gameTime, LoadingDisplayFinished, 1),
-                             new Color(255, 255, 255, (byte)(255 - fade)));
-
-            // End the sprite batch, then end our custom effect.
-            spriteBatch.End();
-        }
-
-=======
->>>>>>> cc094409
         /// <summary>
         /// Gets whether the UI overlaps the specified point on the screen.
         /// </summary>
