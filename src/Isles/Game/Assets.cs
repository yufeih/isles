--- conflicted
+++ resolved
@@ -197,256 +197,4 @@
             }
         }
     }
-<<<<<<< HEAD
-
-    /// <summary>
-    /// Frame rate profiler.
-    /// </summary>
-    public class Profiler : DrawableGameComponent
-    {
-        private readonly BaseGame game;
-        private int updateCount;
-        private int counter;
-        private double storedTime;
-        private float fps;
-        private float overallFps;
-
-        /// <summary>
-        /// Time needed to calculate FPS, Measured in milliseconds.
-        /// </summary>
-        public const float UpdateFrequency = 1000;
-
-        /// <summary>
-        /// Gets the total number of frames since profiler started.
-        /// </summary>
-        public int CurrentFrame { get; private set; }
-
-        /// <summary>
-        /// Gets the average frame rate up until now.
-        /// </summary>
-        public float OverallFPS => overallFps;
-
-        /// <summary>
-        /// Gets the current Frame Per Second for the game.
-        /// </summary>
-        public float FramesPerSecond { get; private set; } = 60.0f;
-
-        public Profiler()
-            : base(null)
-        {
-        }
-
-        /// <summary>
-        /// The main constructor for the class.
-        /// </summary>
-        /// <param name="game">The <see cref="Game" /> instance for this <see cref="DrawableGameComponent"/> to use.</param>
-        /// <remarks>Sets the <see cref="_gameWindowTitle"/> data member to the value of <see cref="GameWindow.Title"/>.</remarks>
-        public Profiler(BaseGame game)
-            : base(game)
-        {
-            this.game = game;
-        }
-
-        /// <summary>
-        /// Allows the game component to perform any initialization it needs to before starting
-        /// to run.  This is where it can query for any required services and load content.
-        /// </summary>
-        public override void Initialize()
-        {
-            Visible = true;
-            Enabled = true;
-            base.Initialize();
-        }
-
-        /// <summary>
-        /// Allows the game component to update itself.
-        /// </summary>
-        /// <param name="gameTime">Provides a snapshot of timing values.</param>
-        public override void Update(GameTime gameTime)
-        {
-            base.Update(gameTime);
-
-            if (!Enabled)
-            {
-                return;
-            }
-
-            counter++;
-            CurrentFrame++;
-
-            var elapsed = (float)(gameTime.TotalGameTime.TotalMilliseconds - storedTime);
-
-            if (elapsed > UpdateFrequency)
-            {
-                fps = 1000 * counter / elapsed;
-                counter = 0;
-                storedTime = gameTime.TotalGameTime.TotalMilliseconds;
-
-                FramesPerSecond =
-                    MathHelper.Lerp(FramesPerSecond, fps, 0.5f);
-
-                overallFps = (overallFps * updateCount + fps) / (updateCount + 1);
-                updateCount++;
-            }
-        }
-
-        /// <summary>
-        /// This is called when the game should draw itself.
-        /// </summary>
-        /// <param name="gameTime">Provides a snapshot of timing values.</param>
-        public override void Draw(GameTime gameTime)
-        {
-            base.Draw(gameTime);
-
-            if (!Visible || !Enabled)
-            {
-                return;
-            }
-
-            // Try if we can do without saving state changes
-            game.Graphics2D.DrawString("FPS: " + FramesPerSecond, 16f / 23, new Vector2(0, 0), Color.White);
-        }
-    }
-
-    /// <summary>
-    /// Screenshot capturer grabbed from Racing game.
-    /// </summary>
-    public partial class ScreenshotCapturer : GameComponent
-    {
-        private const string ScreenshotsDirectory = "Screenshots";
-
-        /// <summary>
-        /// Internal screenshot number (will increase by one each screenshot).
-        /// </summary>
-        private int screenshotNum;
-
-        /// <summary>
-        /// Link to BaseGame class instance. Also holds windows title,
-        /// which is used instead of Application.ProgramName.
-        /// </summary>
-        private readonly BaseGame game;
-
-        public bool ShouldCapture { get; set; }
-
-        public ScreenshotCapturer(BaseGame setGame)
-            : base(setGame)
-        {
-            game = setGame;
-            screenshotNum = GetCurrentScreenshotNum();
-        }
-
-        /// <summary>
-        /// Screenshot name builder.
-        /// </summary>
-        /// <param name="num">Num.</param>
-        /// <returns>String.</returns>
-        private string ScreenshotNameBuilder(int num)
-        {
-            return ScreenshotsDirectory + "/" +
-                game.Window.Title + " Screenshot " +
-                num.ToString("0000") + ".jpg";
-        }
-
-        /// <summary>
-        /// Get current screenshot num.
-        /// </summary>
-        /// <returns>Int.</returns>
-        private int GetCurrentScreenshotNum()
-        {
-            // We must search for last screenshot we can found in list using own
-            // fast filesearch
-            int i = 0, j = 0, k = 0, l = -1;
-            // First check if at least 1 screenshot exist
-            if (File.Exists(ScreenshotNameBuilder(0)) == true)
-            {
-                // First scan for screenshot num/1000
-                for (i = 1; i < 10; i++)
-                {
-                    if (File.Exists(ScreenshotNameBuilder(i * 1000)) == false)
-                    {
-                        break;
-                    }
-                }
-
-                // This i*1000 does not exist, continue scan next level
-                // screenshotnr/100
-                i--;
-                for (j = 1; j < 10; j++)
-                {
-                    if (File.Exists(ScreenshotNameBuilder(i * 1000 + j * 100)) == false)
-                    {
-                        break;
-                    }
-                }
-
-                // This i*1000+j*100 does not exist, continue scan next level
-                // screenshotnr/10
-                j--;
-                for (k = 1; k < 10; k++)
-                {
-                    if (File.Exists(ScreenshotNameBuilder(
-                            i * 1000 + j * 100 + k * 10)) == false)
-                    {
-                        break;
-                    }
-                }
-
-                // This i*1000+j*100+k*10 does not exist, continue scan next level
-                // screenshotnr/1
-                k--;
-                for (l = 1; l < 10; l++)
-                {
-                    if (File.Exists(ScreenshotNameBuilder(
-                            i * 1000 + j * 100 + k * 10 + l)) == false)
-                    {
-                        break;
-                    }
-                }
-
-                // This i*1000+j*100+k*10+l does not exist, we have now last
-                // screenshot nr!!!
-                l--;
-            }
-
-            return i * 1000 + j * 100 + k * 10 + l;
-        }
-
-        public void TakeScreenshot()
-        {
-            try
-            {
-                screenshotNum++;
-
-                // Make sure screenshots directory exists
-                if (Directory.Exists(ScreenshotsDirectory) == false)
-                {
-                    Directory.CreateDirectory(ScreenshotsDirectory);
-                }
-
-                var graphics = game.GraphicsDevice;
-                var w = graphics.PresentationParameters.BackBufferWidth;
-                var h = graphics.PresentationParameters.BackBufferHeight;
-                var backBuffer = new int[w * h];
-                graphics.GetBackBufferData(backBuffer);
-
-                var texture = new Texture2D(graphics, w, h, false, graphics.PresentationParameters.BackBufferFormat);
-                texture.SetData(backBuffer);
-
-                using var stream = File.OpenWrite(ScreenshotNameBuilder(screenshotNum));
-                texture.SaveAsJpeg(stream, w, h);
-
-                Log.Write("Screenshot captured: " + ScreenshotNameBuilder(screenshotNum));
-            }
-            catch (Exception ex)
-            {
-                Log.Write("Failed to save Screenshot: " + ex.ToString());
-            }
-            finally
-            {
-                ShouldCapture = false;
-            }
-        }
-    }
-=======
->>>>>>> 43b353c0
 }