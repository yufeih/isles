name: build
on:
  pull_request:
    branches: [ main ]
  push:
    branches:
    - main
    - feature/*

jobs:
  build:
    strategy:
      matrix:
        os: [windows-latest, macos-latest, ubuntu-latest]
    runs-on: ${{ matrix.os }}
    steps:
    - uses: actions/checkout@v2
      with:
        submodules: 'recursive'
    - uses: actions/setup-dotnet@v1
      with:
        dotnet-version: '6.0.x'
<<<<<<< HEAD
    - run: |
        mkdir out
        cd out
        cmake -DCMAKE_BUILD_TYPE=Release ..
        cmake --build . --config Release
      name: cmake
      working-directory: native
=======
    - run: dotnet test -c Release --collect:"XPlat Code Coverage"
    - uses: codecov/codecov-action@v1
>>>>>>> 10d898b4
    - run: dotnet build -c Release -o ${{ runner.temp }}/bin
    - uses: actions/upload-artifact@v2
      with:
        name: isles-${{ matrix.os }}
        path: ${{ runner.temp }}/bin<|MERGE_RESOLUTION|>--- conflicted
+++ resolved
@@ -20,7 +20,6 @@
     - uses: actions/setup-dotnet@v1
       with:
         dotnet-version: '6.0.x'
-<<<<<<< HEAD
     - run: |
         mkdir out
         cd out
@@ -28,10 +27,8 @@
         cmake --build . --config Release
       name: cmake
       working-directory: native
-=======
     - run: dotnet test -c Release --collect:"XPlat Code Coverage"
     - uses: codecov/codecov-action@v1
->>>>>>> 10d898b4
     - run: dotnet build -c Release -o ${{ runner.temp }}/bin
     - uses: actions/upload-artifact@v2
       with:
