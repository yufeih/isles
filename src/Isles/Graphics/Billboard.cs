// Copyright (c) Yufei Huang. All rights reserved.
// Licensed under the MIT license. See LICENSE file in the project root for full license information.

using System;
using System.Collections.Generic;
using Isles.Engine;
using Microsoft.Xna.Framework;
using Microsoft.Xna.Framework.Graphics;

namespace Isles.Graphics
{
    /// <summary>
    /// Type of a billboard.
    /// </summary>
    [Flags]
    public enum BillboardType
    {
        /// <summary>
        /// Uses a two pass rendering technique for vegetation rendering.
        /// </summary>
        Vegetation = 1,

        /// <summary>
        /// Rotate around the center.
        /// </summary>
        CenterOriented = 1 << 2,

        /// <summary>
        /// Rotate around a normal vector.
        /// </summary>
        NormalOriented = 1 << 3,

        /// <summary>
        /// Whether depth buffer is enabled when rendering the billboard.
        /// </summary>
        DepthBufferEnable = 1 << 4,
    }

    public enum AnchorType
    {
        /// <summary>
        /// Position anchor on top.
        /// </summary>
        Top = 0,

        /// <summary>
        /// Position anchor on Center.
        /// </summary>
        Center = 1,

        /// <summary>
        /// Position anchor on bottom.
        /// </summary>
        Bottom = 2,
    }

    /// <summary>
    /// A billboard definition.
    /// </summary>
    public class Billboard
    {
        /// <summary>
        /// Texture used to draw the billboard
        /// TODO: Implement animated texture.
        /// </summary>
        public string TextureName
        {
            get => textureName;
            set
            {
                texture = BaseGame.Singleton.Content.Load<Texture2D>(value);
                textureName = value;
            }
        }

        public Texture2D Texture
        {
            get => texture;
            set => texture = value;
        }

        private string textureName;
        private Texture2D texture;

        /// <summary>
        /// Position of the billboard. Bottom center in the texture.
        /// </summary>
        private Vector3 position;

        public Vector3 Position
        {
            get => position;

            set => position = value;
        }

        /// <summary>
        /// Type of the billboard.
        /// </summary>
        public BillboardType Type
        {
            get => type;
            set => type = value;
        }

        private BillboardType type;

        /// <summary>
        /// Type of position anchor.
        /// </summary>
        public AnchorType AchorType
        {
            get => achorType;
            set => achorType = value;
        }

        private AnchorType achorType;

        /// <summary>
        /// Normalized vector around which the billboard is rotating.
        /// </summary>
        public Vector3 Normal;

        /// <summary>
        /// Size of the billboard.
        /// </summary>
        public Vector2 Size;

        /// <summary>
        /// Source rectangle (min, max). Measured in float [0 ~ 1].
        /// </summary>
        public Vector4 SourceRectangle;

        /// <summary>
        /// Default source rectangle.
        /// </summary>
        public static readonly Vector4 DefaultSourceRectangle = new(0, 0, 1, 1);
        public static readonly Vector4 DefaultSourceRectangleXInversed = new(1, 0, 0, 1);

        public Billboard()
        {
            achorType = AnchorType.Center;
        }

        public void Draw()
        {
            BaseGame.Singleton.Billboard.Draw(this);
        }
    }

    /// <summary>
    /// Manager class for billboard.
    /// </summary>
    public class BillboardManager : IDisposable
    {
        private static Vector3 GetCenterPosition(Billboard billboard)
        {
            if (billboard.AchorType == AnchorType.Top)
            {
                return billboard.Position - new Vector3(0, 0, billboard.Size.Y / 2);
            }
            else
            {
                return billboard.AchorType == AnchorType.Bottom ? billboard.Position + new Vector3(0, 0, billboard.Size.Y / 2) : billboard.Position;
            }
        }

        /// <summary>
        /// Max number of quads that can be rendered in one draw call.
        /// </summary>
        public const int ChunkSize = 1024;

        /// <summary>
        /// Billboard effect.
        /// </summary>
        private readonly Effect effect;

        /// <summary>
        /// Billboard effect techniques.
        /// </summary>
        private readonly EffectTechnique techniqueVegetation;
        private readonly EffectTechnique techniqueNormal;
        private readonly EffectTechnique techniqueCenter;

        /// <summary>
        /// Internal billboard list.
        /// </summary>
        private readonly List<Billboard> billboards = new();

        /// <summary>
        /// Quad vertices.
        /// </summary>
        private readonly DynamicVertexBuffer vertices;

        /// <summary>
        /// Quad indices.
        /// </summary>
        private readonly DynamicIndexBuffer indices;

        /// <summary>
        /// Vertex buffer used to generate vertices.
        /// </summary>
        private VertexPositionNormalDuoTexture[] workingVertices =
            new VertexPositionNormalDuoTexture[ChunkSize * 4];

        /// <summary>
        /// Index buffer used to generate indices.
        /// </summary>
        private short[] workingIndices = new short[ChunkSize * 6];

        /// <summary>
        /// Graphics device.
        /// </summary>
        private readonly BaseGame game;

        /// <summary>
        /// Create a billboard manager.
        /// </summary>
        public BillboardManager(BaseGame game)
        {
            this.game = game;

            // Initialize billboard effect
            effect = game.Content.Load<Effect>("Effects/Billboard");

            techniqueVegetation = effect.Techniques["Vegetation"];
            techniqueNormal = effect.Techniques["Normal"];
            techniqueCenter = effect.Techniques["Center"];

            // Create vertices & indices
            vertices = new DynamicVertexBuffer(game.GraphicsDevice,
                typeof(VertexPositionNormalDuoTexture), ChunkSize * 4, BufferUsage.WriteOnly);

            indices = new DynamicIndexBuffer(game.GraphicsDevice,
                typeof(short), ChunkSize * 6, BufferUsage.WriteOnly);
        }

        /// <summary>
        /// Draw a billboard.
        /// </summary>
        public void Draw(Texture2D texture, Vector3 position, Vector2 size, AnchorType achorType)
        {
            var billboard = new Billboard
            {
                AchorType = achorType,
                Texture = texture,
                Position = position,
                Normal = Vector3.UnitZ,
                Size = size,
                Type = BillboardType.CenterOriented,
                SourceRectangle = Billboard.DefaultSourceRectangle,
            };

            Draw(billboard);
        }

        public void Draw(Texture2D texture, Vector3 position,
            Vector2 size, Vector3 normal, Vector4 sourceRectangle, AnchorType achorType)
        {
            var billboard = new Billboard
            {
                AchorType = achorType,
                Texture = texture,
                Position = position,
                Normal = normal,
                Size = size,
                SourceRectangle = sourceRectangle,
                Type = BillboardType.NormalOriented,
            };

            Draw(billboard);
        }

        /// <summary>
        /// Draw a billboard.
        /// </summary>
        /// <param name="billboard"></param>
        public void Draw(Billboard billboard)
        {
            billboards.Add(billboard);
        }

        public void Present()
        {
            if (billboards.Count <= 0)
            {
                return;
            }

            BillboardType currentType = BillboardType.NormalOriented;

            // Set effect parameters
            effect.Parameters["View"].SetValue(game.View);
            effect.Parameters["Projection"].SetValue(game.Projection);

            // Make sure normal oriented is 0 and center oriented is 1
            effect.CurrentTechnique = effect.Techniques[0];

            // It's not fast to sort all billboards using texture and distance,
            // we just check if texture is changed. So always draw a bounch of
            // billboards using the same texture.
            //
            // Divide all billboards into small chunks. A chunk ends when the chunk
            // size reaches MaxChunkSize or when the texture is changed.
            // After the division, we setup effect paramters and render each chunk
            // in one draw call
            Texture2D texture = billboards[0].Texture;

            int baseIndex = 0, baseVertex = 0;
            int begin = 0;
            for (var i = 1; i <= billboards.Count; i++)
            {
                // We are at the end of the chunk
                if (i != billboards.Count && // End of list
                   (i - begin) < ChunkSize && texture == billboards[i].Texture)
                {
                    continue;
                }

                var end = i;
                if (i != billboards.Count)
                {
                    texture = billboards[i].Texture;
                }

                // Setup graphics device
                game.GraphicsDevice.SetVertexBuffer(null);
                game.GraphicsDevice.Indices = null;

                // Build the mesh for this chunk of billboards
                baseIndex = baseVertex = 0;
                for (var k = begin; k < end; k++)
                {
                    CreateQuad(billboards[k],
                        ref workingVertices, ref baseVertex, ref workingIndices, ref baseIndex);
                }

                if (baseVertex <= 0 || baseIndex <= 0)
                {
                    continue;
                }

                // Update vertex/index buffer
                vertices.SetData(workingVertices, 0, baseVertex);
                indices.SetData(workingIndices, 0, baseIndex);

                // Setup graphics device
                game.GraphicsDevice.SetVertexBuffer(vertices);
                game.GraphicsDevice.Indices = indices;

                // Set effect texture
                effect.Parameters["Texture"].SetValue(billboards[begin].Texture);

                // Set effect technique
                if (billboards[begin].Type != currentType)
                {
                    currentType = billboards[begin].Type;

                    if ((currentType & BillboardType.Vegetation) == BillboardType.Vegetation)
                    {
                        effect.CurrentTechnique = techniqueVegetation;
                    }
                    else if ((currentType & BillboardType.CenterOriented) == BillboardType.CenterOriented)
                    {
                        effect.CurrentTechnique = techniqueCenter;
                    }
                    else if ((currentType & BillboardType.NormalOriented) == BillboardType.NormalOriented)
                    {
                        effect.CurrentTechnique = techniqueNormal;
                    }

                    game.GraphicsDevice.SetRenderState(depthStencilState: (currentType & BillboardType.DepthBufferEnable) == BillboardType.DepthBufferEnable ? DepthStencilState.Default : DepthStencilState.None);
                }

                // Draw the chunk
<<<<<<< HEAD
                effect.CurrentTechnique.Passes[0].Apply();
                game.GraphicsDevice.DrawIndexedPrimitives(PrimitiveType.TriangleList, 0, 0, baseVertex, 0, baseIndex / 3);
=======
                effect.Begin(SaveStateMode.SaveState);
                effect.CurrentTechnique.Passes[0].Begin();

                game.GraphicsDevice.DrawIndexedPrimitives(
                    PrimitiveType.TriangleList, 0, 0, baseVertex, 0, baseIndex / 3);

                effect.CurrentTechnique.Passes[0].End();
                effect.End();
>>>>>>> 271882b5

                // Increment begin pointer
                begin = end;
            }

            // Clear internal list after drawing
            billboards.Clear();
        }

        private static void CreateQuad(Billboard billboard,
            ref VertexPositionNormalDuoTexture[] vertices, ref int baseVertex,
            ref short[] indices, ref int baseIndex)
        {
            // Quad:
            //
            // 0 --- 1
            // | \   |
            // |  \  |
            // |   \ |
            // 3 --- 2
            for (var i = 0; i < 4; i++)
            {
                vertices[baseVertex + i].Position = GetCenterPosition(billboard);
                vertices[baseVertex + i].Normal = billboard.Normal;
            }

            // Use UV0 to store source rectangle
            vertices[baseVertex + 3].TextureCoordinate0.X =
            vertices[baseVertex + 0].TextureCoordinate0.X = billboard.SourceRectangle.X;

            vertices[baseVertex + 1].TextureCoordinate0.Y =
            vertices[baseVertex + 0].TextureCoordinate0.Y = billboard.SourceRectangle.Y;

            vertices[baseVertex + 1].TextureCoordinate0.X =
            vertices[baseVertex + 2].TextureCoordinate0.X = billboard.SourceRectangle.Z;

            vertices[baseVertex + 3].TextureCoordinate0.Y =
            vertices[baseVertex + 2].TextureCoordinate0.Y = billboard.SourceRectangle.W;

            // Use UV1 to store size
            if ((billboard.Type & BillboardType.Vegetation) == BillboardType.Vegetation)
            {
                vertices[baseVertex + 2].TextureCoordinate1.Y =
                vertices[baseVertex + 3].TextureCoordinate1.Y = 0;

                vertices[baseVertex + 0].TextureCoordinate1.Y =
                vertices[baseVertex + 1].TextureCoordinate1.Y = billboard.Size.Y;
            }
            else
            {
                vertices[baseVertex + 2].TextureCoordinate1.Y =
                vertices[baseVertex + 3].TextureCoordinate1.Y = -billboard.Size.Y / 2;

                vertices[baseVertex + 0].TextureCoordinate1.Y =
                vertices[baseVertex + 1].TextureCoordinate1.Y = billboard.Size.Y / 2;
            }

            vertices[baseVertex + 0].TextureCoordinate1.X =
            vertices[baseVertex + 3].TextureCoordinate1.X = -billboard.Size.X / 2;

            vertices[baseVertex + 1].TextureCoordinate1.X =
            vertices[baseVertex + 2].TextureCoordinate1.X = billboard.Size.X / 2;

            // Fill indices
            indices[baseIndex + 0] = (short)(baseVertex + 0);
            indices[baseIndex + 1] = (short)(baseVertex + 1);
            indices[baseIndex + 2] = (short)(baseVertex + 2);
            indices[baseIndex + 3] = (short)(baseVertex + 0);
            indices[baseIndex + 4] = (short)(baseVertex + 2);
            indices[baseIndex + 5] = (short)(baseVertex + 3);

            // Increment base vertex/index
            baseVertex += 4;
            baseIndex += 6;
        }

        /// <summary>
        /// Dispose.
        /// </summary>
        public void Dispose()
        {
            Dispose(true);
            GC.SuppressFinalize(this);
        }

        /// <summary>
        /// Dispose.
        /// </summary>
        /// <param name="disposing">Disposing.</param>
        protected virtual void Dispose(bool disposing)
        {
            if (disposing)
            {
                effect?.Dispose();
                vertices?.Dispose();
                indices?.Dispose();
            }
        }
    }
}<|MERGE_RESOLUTION|>--- conflicted
+++ resolved
@@ -373,19 +373,8 @@
                 }
 
                 // Draw the chunk
-<<<<<<< HEAD
                 effect.CurrentTechnique.Passes[0].Apply();
                 game.GraphicsDevice.DrawIndexedPrimitives(PrimitiveType.TriangleList, 0, 0, baseVertex, 0, baseIndex / 3);
-=======
-                effect.Begin(SaveStateMode.SaveState);
-                effect.CurrentTechnique.Passes[0].Begin();
-
-                game.GraphicsDevice.DrawIndexedPrimitives(
-                    PrimitiveType.TriangleList, 0, 0, baseVertex, 0, baseIndex / 3);
-
-                effect.CurrentTechnique.Passes[0].End();
-                effect.End();
->>>>>>> 271882b5
 
                 // Increment begin pointer
                 begin = end;
